--- conflicted
+++ resolved
@@ -28,11 +28,8 @@
         scripts/demo_flash_and_wait
         scripts/demo_homebase_recovery
         scripts/demo_move_base
-<<<<<<< HEAD
         scripts/demo_parking
-=======
         scripts/demo_pose_initialisation
->>>>>>> 34387e32
         scripts/demo_simple_motions
         scripts/demo_subscriber_check
         scripts/gopher_deliveries
