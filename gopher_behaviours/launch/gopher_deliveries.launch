<!--
  Launches gopher mind control.

  Eventually as part of the rapp
 -->
<launch>
  <arg name="dont_wait_for_hoomans"      default="false" doc="automate hooman interaction via the 'go' button." />
  <arg name="autoload_test_delivery"     default="false" doc="automatically load a test semantic locations list and drop a delivery goal to run on startup"/>
  <arg name="enable_honks"               default="false" doc="honk when certain behaviours are executed"/>
  <arg name="enable_dock_interrupt"      default="true"  doc="allow the docking behaviour to be interrupted when a message is received on the cancel button topic "/>

  <group ns="gopher">
    <node name="deliveries" type="gopher_deliveries" pkg="gopher_behaviours">
      <remap from="deliveries/battery"                            to="/gopher/status/battery_slow"/>
      <remap from="deliveries/semantic_locations"                 to="/navi/semantic_locations"/>

      <remap from="deliveries/dot_tree"                           to="/gopher/behaviours/dot_tree"/>
      <remap from="deliveries/tick/dot_tree"                      to="/gopher/behaviours/tick/dot_tree"/>
      <remap from="deliveries/ascii_tree"                         to="/gopher/behaviours/ascii_tree"/>
      <remap from="deliveries/tick/ascii_tree"                    to="/gopher/behaviours/tick/ascii_tree"/>

      <remap from="delivery/goal"                                        to="/rocon/delivery/goal"/>
      <remap from="delivery/feedback"                                    to="/rocon/delivery/feedback"/>
      <remap from="delivery/cancel"                                      to="/rocon/delivery/cancel"/>
      <remap from="delivery/result"                                      to="/rocon/delivery/result"/>
      <remap from="delivery/go"                                          to="/gopher/buttons/go"/>

<<<<<<< HEAD
    <rosparam param="dont_wait_for_hoomans" subst_value="True">$(arg dont_wait_for_hoomans)</rosparam>
    <rosparam param="autoload_test_delivery" subst_value="True">$(arg autoload_test_delivery)</rosparam>
    <param name="enable_honks" value="$(arg enable_honks)"/>
    <param name="enable_dock_interrupt" value="$(arg enable_dock_interrupt)"/>
    <param name="semantics_parameter_namespace" value="/rocon/semantics"/>
  </node>
=======
      <remap from="ar_pose_marker_short_range"                           to="/gopher/ar_pose_marker_short_range"/>
>>>>>>> 7d1eff21

      <rosparam param="dont_wait_for_hoomans" subst_value="True">$(arg dont_wait_for_hoomans)</rosparam>
      <rosparam param="autoload_test_delivery" subst_value="True">$(arg autoload_test_delivery)</rosparam>
      <param name="enable_honks" value="$(arg enable_honks)"/>
      <param name="enable_dock_interrupt" value="$(arg enable_dock_interrupt)"/>
      <param name="semantics_parameter_namespace" value="/rocon/semantics"/>
    </node>
    
    <include file="$(find gopher_behaviours)/launch/custom_delivery_overseer.launch"/>
  </group>
</launch><|MERGE_RESOLUTION|>--- conflicted
+++ resolved
@@ -4,11 +4,6 @@
   Eventually as part of the rapp
  -->
 <launch>
-  <arg name="dont_wait_for_hoomans"      default="false" doc="automate hooman interaction via the 'go' button." />
-  <arg name="autoload_test_delivery"     default="false" doc="automatically load a test semantic locations list and drop a delivery goal to run on startup"/>
-  <arg name="enable_honks"               default="false" doc="honk when certain behaviours are executed"/>
-  <arg name="enable_dock_interrupt"      default="true"  doc="allow the docking behaviour to be interrupted when a message is received on the cancel button topic "/>
-
   <group ns="gopher">
     <node name="deliveries" type="gopher_deliveries" pkg="gopher_behaviours">
       <remap from="deliveries/battery"                            to="/gopher/status/battery_slow"/>
@@ -19,28 +14,13 @@
       <remap from="deliveries/ascii_tree"                         to="/gopher/behaviours/ascii_tree"/>
       <remap from="deliveries/tick/ascii_tree"                    to="/gopher/behaviours/tick/ascii_tree"/>
 
-      <remap from="delivery/goal"                                        to="/rocon/delivery/goal"/>
-      <remap from="delivery/feedback"                                    to="/rocon/delivery/feedback"/>
-      <remap from="delivery/cancel"                                      to="/rocon/delivery/cancel"/>
-      <remap from="delivery/result"                                      to="/rocon/delivery/result"/>
-      <remap from="delivery/go"                                          to="/gopher/buttons/go"/>
+      <remap from="delivery/goal"                                 to="/rocon/delivery/goal"/>
+      <remap from="delivery/feedback"                             to="/rocon/delivery/feedback"/>
+      <remap from="delivery/cancel"                               to="/rocon/delivery/cancel"/>
+      <remap from="delivery/result"                               to="/rocon/delivery/result"/>
+      <remap from="delivery/go"                                   to="/gopher/buttons/go"/>
 
-<<<<<<< HEAD
-    <rosparam param="dont_wait_for_hoomans" subst_value="True">$(arg dont_wait_for_hoomans)</rosparam>
-    <rosparam param="autoload_test_delivery" subst_value="True">$(arg autoload_test_delivery)</rosparam>
-    <param name="enable_honks" value="$(arg enable_honks)"/>
-    <param name="enable_dock_interrupt" value="$(arg enable_dock_interrupt)"/>
-    <param name="semantics_parameter_namespace" value="/rocon/semantics"/>
-  </node>
-=======
       <remap from="ar_pose_marker_short_range"                           to="/gopher/ar_pose_marker_short_range"/>
->>>>>>> 7d1eff21
-
-      <rosparam param="dont_wait_for_hoomans" subst_value="True">$(arg dont_wait_for_hoomans)</rosparam>
-      <rosparam param="autoload_test_delivery" subst_value="True">$(arg autoload_test_delivery)</rosparam>
-      <param name="enable_honks" value="$(arg enable_honks)"/>
-      <param name="enable_dock_interrupt" value="$(arg enable_dock_interrupt)"/>
-      <param name="semantics_parameter_namespace" value="/rocon/semantics"/>
     </node>
     
     <include file="$(find gopher_behaviours)/launch/custom_delivery_overseer.launch"/>
